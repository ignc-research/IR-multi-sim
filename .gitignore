--- conflicted
+++ resolved
@@ -13,10 +13,8 @@
 
 .venv
 .vscode
-<<<<<<< HEAD
-pyvenv.cfg
-=======
 
 # logs of runs
 /data/logs
->>>>>>> 326dc739
+
+pyvenv.cfg